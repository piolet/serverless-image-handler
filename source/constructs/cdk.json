<<<<<<< HEAD
{
  "app": "npx ts-node --prefer-ts-exts bin/constructs.ts",
  "context": {
    "stage": "dev",
    "solutionId": "SO0023",
    "solutionVersion": "custom-v6.2.5",
    "solutionName": "serverless-image-handler"
  }
=======
{
  "app": "npx ts-node --prefer-ts-exts bin/constructs.ts",
  "context": {
    "solutionId": "SO0023",
    "solutionVersion": "custom-v7.0.0",
    "solutionName": "dynamic-image-transformation-for-amazon-cloudfront"
  }
>>>>>>> 42539759
}<|MERGE_RESOLUTION|>--- conflicted
+++ resolved
@@ -1,19 +1,9 @@
-<<<<<<< HEAD
 {
   "app": "npx ts-node --prefer-ts-exts bin/constructs.ts",
   "context": {
     "stage": "dev",
     "solutionId": "SO0023",
-    "solutionVersion": "custom-v6.2.5",
-    "solutionName": "serverless-image-handler"
-  }
-=======
-{
-  "app": "npx ts-node --prefer-ts-exts bin/constructs.ts",
-  "context": {
-    "solutionId": "SO0023",
     "solutionVersion": "custom-v7.0.0",
     "solutionName": "dynamic-image-transformation-for-amazon-cloudfront"
   }
->>>>>>> 42539759
 }